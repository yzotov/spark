/*
 * Licensed to the Apache Software Foundation (ASF) under one or more
 * contributor license agreements.  See the NOTICE file distributed with
 * this work for additional information regarding copyright ownership.
 * The ASF licenses this file to You under the Apache License, Version 2.0
 * (the "License"); you may not use this file except in compliance with
 * the License.  You may obtain a copy of the License at
 *
 *    http://www.apache.org/licenses/LICENSE-2.0
 *
 * Unless required by applicable law or agreed to in writing, software
 * distributed under the License is distributed on an "AS IS" BASIS,
 * WITHOUT WARRANTIES OR CONDITIONS OF ANY KIND, either express or implied.
 * See the License for the specific language governing permissions and
 * limitations under the License.
 */

package org.apache.spark.scheduler

import org.scalatest.FunSuite
import org.apache.spark.{SparkContext, LocalSparkContext}
import scala.collection.mutable
import org.scalatest.matchers.ShouldMatchers
import org.apache.spark.SparkContext._

class SparkListenerSuite extends FunSuite with LocalSparkContext with ShouldMatchers {

  test("local metrics") {
    sc = new SparkContext("local[4]", "test")
    val listener = new SaveStageInfo
    sc.addSparkListener(listener)
    sc.addSparkListener(new StatsReportListener)
    //just to make sure some of the tasks take a noticeable amount of time
    val w = {i:Int =>
      if (i == 0)
        Thread.sleep(100)
      i
    }

    val d = sc.parallelize(1 to 1e4.toInt, 64).map{i => w(i)}
<<<<<<< HEAD
    d.count()
    Thread.sleep(1000)
=======
    d.count
    val WAIT_TIMEOUT_MILLIS = 10000
    assert(sc.dagScheduler.listenerBus.waitUntilEmpty(WAIT_TIMEOUT_MILLIS))
>>>>>>> 320418f7
    listener.stageInfos.size should be (1)

    val d2 = d.map{i => w(i) -> i * 2}.setName("shuffle input 1")

    val d3 = d.map{i => w(i) -> (0 to (i % 5))}.setName("shuffle input 2")

    val d4 = d2.cogroup(d3, 64).map{case(k,(v1,v2)) => w(k) -> (v1.size, v2.size)}
    d4.setName("A Cogroup")

    d4.collectAsMap()

    assert(sc.dagScheduler.listenerBus.waitUntilEmpty(WAIT_TIMEOUT_MILLIS))
    listener.stageInfos.size should be (4)
    listener.stageInfos.foreach { stageInfo =>
      /* small test, so some tasks might take less than 1 millisecond, but average should be greater
       * than 0 ms. */
      checkNonZeroAvg(stageInfo.taskInfos.map{_._1.duration}, stageInfo + " duration")
      checkNonZeroAvg(
        stageInfo.taskInfos.map{_._2.executorRunTime.toLong},
        stageInfo + " executorRunTime")
      checkNonZeroAvg(
        stageInfo.taskInfos.map{_._2.executorDeserializeTime.toLong},
        stageInfo + " executorDeserializeTime")
      if (stageInfo.stage.rdd.name == d4.name) {
        checkNonZeroAvg(
          stageInfo.taskInfos.map{_._2.shuffleReadMetrics.get.fetchWaitTime},
          stageInfo + " fetchWaitTime")
      }

      stageInfo.taskInfos.foreach { case (taskInfo, taskMetrics) =>
        taskMetrics.resultSize should be > (0l)
        if (isStage(stageInfo, Set(d2.name, d3.name), Set(d4.name))) {
          taskMetrics.shuffleWriteMetrics should be ('defined)
          taskMetrics.shuffleWriteMetrics.get.shuffleBytesWritten should be > (0l)
        }
        if (stageInfo.stage.rdd.name == d4.name) {
          taskMetrics.shuffleReadMetrics should be ('defined)
          val sm = taskMetrics.shuffleReadMetrics.get
          sm.totalBlocksFetched should be > (0)
          sm.localBlocksFetched should be > (0)
          sm.remoteBlocksFetched should be (0)
          sm.remoteBytesRead should be (0l)
          sm.remoteFetchTime should be (0l)
        }
      }
    }
  }

  def checkNonZeroAvg(m: Traversable[Long], msg: String) {
    assert(m.sum / m.size.toDouble > 0.0, msg)
  }

  def isStage(stageInfo: StageInfo, rddNames: Set[String], excludedNames: Set[String]) = {
    val names = Set(stageInfo.stage.rdd.name) ++ stageInfo.stage.rdd.dependencies.map{_.rdd.name}
    !names.intersect(rddNames).isEmpty && names.intersect(excludedNames).isEmpty
  }

  class SaveStageInfo extends SparkListener {
    val stageInfos = mutable.Buffer[StageInfo]()
    override def onStageCompleted(stage: StageCompleted) {
      stageInfos += stage.stageInfo
    }
  }

}<|MERGE_RESOLUTION|>--- conflicted
+++ resolved
@@ -38,14 +38,9 @@
     }
 
     val d = sc.parallelize(1 to 1e4.toInt, 64).map{i => w(i)}
-<<<<<<< HEAD
     d.count()
-    Thread.sleep(1000)
-=======
-    d.count
     val WAIT_TIMEOUT_MILLIS = 10000
     assert(sc.dagScheduler.listenerBus.waitUntilEmpty(WAIT_TIMEOUT_MILLIS))
->>>>>>> 320418f7
     listener.stageInfos.size should be (1)
 
     val d2 = d.map{i => w(i) -> i * 2}.setName("shuffle input 1")
