package spark.rdd

<<<<<<< HEAD
import java.lang.ref.WeakReference
=======
import spark.RDD
import spark.Split
>>>>>>> 8512dd32

import spark.{RDD, Split, TaskContext}


private[spark]
class FlatMappedRDD[U: ClassManifest, T: ClassManifest](
    prev: RDD[T],
    f: T => TraversableOnce[U])
<<<<<<< HEAD
  extends RDD[U](prev.get) {

  override def splits = firstParent[T].splits
  override def compute(split: Split, context: TaskContext) =
    firstParent[T].iterator(split, context).flatMap(f)
=======
  extends RDD[U](prev) {
  
  override def getSplits = firstParent[T].splits
  override def compute(split: Split) = firstParent[T].iterator(split).flatMap(f)
>>>>>>> 8512dd32
}<|MERGE_RESOLUTION|>--- conflicted
+++ resolved
@@ -1,11 +1,4 @@
 package spark.rdd
-
-<<<<<<< HEAD
-import java.lang.ref.WeakReference
-=======
-import spark.RDD
-import spark.Split
->>>>>>> 8512dd32
 
 import spark.{RDD, Split, TaskContext}
 
@@ -14,16 +7,10 @@
 class FlatMappedRDD[U: ClassManifest, T: ClassManifest](
     prev: RDD[T],
     f: T => TraversableOnce[U])
-<<<<<<< HEAD
-  extends RDD[U](prev.get) {
+  extends RDD[U](prev) {
 
-  override def splits = firstParent[T].splits
+  override def getSplits = firstParent[T].splits
+
   override def compute(split: Split, context: TaskContext) =
     firstParent[T].iterator(split, context).flatMap(f)
-=======
-  extends RDD[U](prev) {
-  
-  override def getSplits = firstParent[T].splits
-  override def compute(split: Split) = firstParent[T].iterator(split).flatMap(f)
->>>>>>> 8512dd32
 }